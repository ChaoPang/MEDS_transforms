--- conflicted
+++ resolved
@@ -25,13 +25,8 @@
 
 DEPRECATED_NAMES = {
     "numerical_value": "numeric_value",
-<<<<<<< HEAD
-    "category_value": "categorical_value",
-    "categoric_value": "categorical_value",
-=======
     "categoric_value": "categoric_value",
     "category_value": "categoric_value",
->>>>>>> dd43d5a0
     "textual_value": "text_value",
     "timestamp": "time",
     "subject_id": "patient_id",
