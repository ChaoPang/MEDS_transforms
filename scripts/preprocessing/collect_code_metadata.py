#!/usr/bin/env python

import json
import random
import time
from datetime import datetime
from pathlib import Path

import hydra
import polars as pl
import polars.selectors as cs
from loguru import logger
from omegaconf import DictConfig, OmegaConf

from MEDS_polars_functions.code_metadata import mapper_fntr, reducer_fntr
from MEDS_polars_functions.mapper import wrap as rwlock_wrap
from MEDS_polars_functions.utils import hydra_loguru_init, write_lazyframe


@hydra.main(version_base=None, config_path="../../configs", config_name="preprocess")
def main(cfg: DictConfig):
    """Computes code metadata."""

    hydra_loguru_init()

    logger.info(
        f"Running with config:\n{OmegaConf.to_yaml(cfg)}\n"
        f"Stage: {cfg.stage}\n\n"
        f"Stage config:\n{OmegaConf.to_yaml(cfg.stage_cfg)}"
    )

    input_dir = Path(cfg.stage_cfg.data_input_dir)
    output_dir = Path(cfg.stage_cfg.output_dir)

<<<<<<< HEAD
    shards = json.loads((Path(cfg.stage_cfg.metadata_input_dir) / "splits.json").read_text())
=======
    shards = json.loads((Path(cfg.input_dir) / "splits.json").read_text())

    examine_splits = [f"{sp}/" for sp in cfg.stage_cfg.get("examine_splits", ["train"])]
    logger.info(f"Computing metadata over shards with any prefix in {examine_splits}")
    shards = {k: v for k, v in shards.items() if any(k.startswith(prefix) for prefix in examine_splits)}
>>>>>>> f368bbef

    patient_splits = list(shards.keys())
    random.shuffle(patient_splits)

    mapper_fn = mapper_fntr(cfg.stage_cfg, cfg.get("code_modifier_columns", None))

    start = datetime.now()
    logger.info("Starting code metadata mapping computation")

    all_out_fps = []
    for sp in patient_splits:
        in_fp = input_dir / f"{sp}.parquet"
        out_fp = output_dir / f"{sp}.parquet"
        all_out_fps.append(out_fp)

        logger.info(
            f"Computing code metadata for {str(in_fp.resolve())} and storing to {str(out_fp.resolve())}"
        )

        rwlock_wrap(
            in_fp,
            out_fp,
            pl.scan_parquet,
            write_lazyframe,
            mapper_fn,
            do_return=False,
            cache_intermediate=False,
            do_overwrite=cfg.do_overwrite,
        )

    logger.info(f"Finished mapping in {datetime.now() - start}")

    if cfg.worker != 0:
        return

    while not all(fp.is_file() for fp in all_out_fps):
        logger.info("Waiting to begin reduction for all files to be written...")
        time.sleep(cfg.polling_time)

    start = datetime.now()
    logger.info("All map shards complete! Starting code metadata reduction computation.")
    reducer_fn = reducer_fntr(cfg.stage_cfg, cfg.get("code_modifier_columns", None))

<<<<<<< HEAD
    reduced = reducer_fn(*[pl.scan_parquet(fp, glob=False) for fp in all_out_fps])
=======
    reduced = reducer_fn(*[pl.scan_parquet(fp, glob=False) for fp in all_out_fps]).with_columns(
        cs.numeric().shrink_dtype().keep_name()
    )
>>>>>>> f368bbef
    write_lazyframe(reduced, output_dir / "code_metadata.parquet")
    logger.info(f"Finished reduction in {datetime.now() - start}")


if __name__ == "__main__":
    main()<|MERGE_RESOLUTION|>--- conflicted
+++ resolved
@@ -32,15 +32,11 @@
     input_dir = Path(cfg.stage_cfg.data_input_dir)
     output_dir = Path(cfg.stage_cfg.output_dir)
 
-<<<<<<< HEAD
-    shards = json.loads((Path(cfg.stage_cfg.metadata_input_dir) / "splits.json").read_text())
-=======
     shards = json.loads((Path(cfg.input_dir) / "splits.json").read_text())
 
     examine_splits = [f"{sp}/" for sp in cfg.stage_cfg.get("examine_splits", ["train"])]
     logger.info(f"Computing metadata over shards with any prefix in {examine_splits}")
     shards = {k: v for k, v in shards.items() if any(k.startswith(prefix) for prefix in examine_splits)}
->>>>>>> f368bbef
 
     patient_splits = list(shards.keys())
     random.shuffle(patient_splits)
@@ -84,13 +80,9 @@
     logger.info("All map shards complete! Starting code metadata reduction computation.")
     reducer_fn = reducer_fntr(cfg.stage_cfg, cfg.get("code_modifier_columns", None))
 
-<<<<<<< HEAD
-    reduced = reducer_fn(*[pl.scan_parquet(fp, glob=False) for fp in all_out_fps])
-=======
     reduced = reducer_fn(*[pl.scan_parquet(fp, glob=False) for fp in all_out_fps]).with_columns(
         cs.numeric().shrink_dtype().keep_name()
     )
->>>>>>> f368bbef
     write_lazyframe(reduced, output_dir / "code_metadata.parquet")
     logger.info(f"Finished reduction in {datetime.now() - start}")
 
